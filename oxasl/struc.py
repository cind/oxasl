"""
OXASL - Structural data module

Copyright (c) 2008-2020 Univerisity of Oxford
"""
import os
import glob

import numpy as np

import fsl.wrappers as fsl
from fsl.data.image import Image
from fsl.utils.path import PathError

from oxasl.options import OptionCategory, OptionGroup
from oxasl.reporting import LightboxImage

class Options(OptionCategory):
    """
    OptionGroup which contains options for describing a structural image
    """

    def __init__(self):
        OptionCategory.__init__(self, "struc")

    def groups(self, parser):
        group = OptionGroup(parser, "Structural data")
        group.add_option("--struc", "-s", help="Structural image", type="image", default=None)
        group.add_option("--struc-brain", "--sbet", "--struc-bet", "--sbrain", type="image", help="Structural image (brain extracted)", default=None)
        group.add_option("--struc2asl", help="Structural->ASL transformation matrix", type="matrix", default=None)
        group.add_option("--asl2struc", help="ASL->Structural transformation matrix", type="matrix", default=None)
        group.add_option("--wm-seg", help="White matter segmentation of structural image in structural space", type="image", default=None)
        group.add_option("--gm-seg", help="Grey matter segmentation of structural image in structural space", type="image", default=None)
        group.add_option("--csf-seg", help="CSF segmentation of structural image in structural space", type="image", default=None)
        group.add_option("--fslanat", help="FSL_ANAT output directory for structural information", default=None)
        group.add_option("--fastsrc", help="Images from a FAST segmentation - if not set FAST will be run on structural image")
        group.add_option("--struc2std", help="Structural to MNI152 linear registration (.mat)")
        group.add_option("--struc2std-warp", help="Structural to MNI152 non-linear registration (warp)")

        return [group, ]

def run(wsp):
    """
    Do initialization on supplied structural data - copy relevant image and do brain extraction

    FIXME copy across all supplied structural data
    """
    wsp.log.write("\nInitialising structural data\n")
    wsp.sub("structural")

    if wsp.fslanat:
        wsp.log.write(" - Using FSL_ANAT output directory for structural data: %s\n" % wsp.fslanat)
        biascorr = os.path.join(wsp.fslanat, "T1_biascorr")
        biascorr_brain = os.path.join(wsp.fslanat, "T1_biascorr_brain")
        if glob.glob(biascorr + ".*") and glob.glob(biascorr_brain + ".*"):
            wsp.log.write(" - Using bias-corrected structural images\n")
            wsp.structural.struc = Image(biascorr)
            wsp.structural.brain = Image(biascorr_brain)
        else:
            wsp.log.write(" - Using non bias-corrected structural images\n")
            wsp.structural.struc = Image(os.path.join(wsp.fslanat, "T1"))
            wsp.structural.brain = Image(os.path.join(wsp.fslanat, "T1_brain"))
    elif wsp.struc:
        wsp.log.write(" - Using structural image provided by user: %s\n" % wsp.struc.name)
        wsp.structural.struc = wsp.struc
        wsp.structural.brain = wsp.struc_brain
    #elif wsp.structural.struc_lores
    #    wsp.log.write("Low-resolution tructural image: %s\n" % wsp.structural.struc_lores.name)
    else:
        wsp.log.write(" - No structural data supplied - output will be native space only\n")

    if wsp.structural.struc is not None and wsp.structural.brain is None:
        wsp.log.write(" - Brain-extracting structural image\n")
        bet_result = fsl.bet(wsp.structural.struc, output=fsl.LOAD, seg=True, mask=True, log=wsp.fsllog)
        wsp.structural.brain = bet_result["output"]
        #wsp.structural.brain_mask = bet_result["output_mask"]

    if wsp.structural.brain is not None and wsp.structural.brain_mask is None:
        # FIXME - for now get the mask by binarising the brain image for compatibility with oxford_asl
        # although this gives slightly different results compared to using the mask returned by BET
        wsp.structural.brain_mask = Image((wsp.structural.brain.data != 0).astype(np.int), header=wsp.structural.struc.header)

    if wsp.structural.struc is not None:
        segment(wsp)

def segment(wsp):
    """
    Segment the structural image
    """
<<<<<<< HEAD
    init(wsp)

=======
>>>>>>> 187a72b0
    # Can override segmentation from user-specified maps
    wsp.structural.wm_seg = wsp.wm_seg
    wsp.structural.gm_seg = wsp.gm_seg
    wsp.structural.csf_seg = wsp.csf_seg

    if None in (wsp.structural.wm_seg, wsp.structural.gm_seg, wsp.structural.csf_seg):
        page = wsp.report.page("seg")
        page.heading("Segmentation of structural image")

        wsp.log.write("\nGetting structural segmentation\n")
        if wsp.fslanat:
            wsp.log.write(" - Using FSL_ANAT output from %s\n" % wsp.fslanat)
            page.text("Segmentation taken from FSL_ANAT output at ``%s``" % wsp.fslanat)
            wsp.structural.csf_pv = Image(os.path.join(wsp.fslanat, "T1_fast_pve_0"))
            wsp.structural.gm_pv = Image(os.path.join(wsp.fslanat, "T1_fast_pve_1"))
            wsp.structural.wm_pv = Image(os.path.join(wsp.fslanat, "T1_fast_pve_2"))

            try:
                wsp.structural.bias = Image(os.path.join(wsp.fslanat, "T1_fast_bias"))
                wsp.log.write(" - Bias field extracted sucessfully\n")
            except PathError:
                wsp.log.write(" - No bias field found")
        elif wsp.fastsrc:
            wsp.log.write(" - Using FAST output from %s\n" % wsp.fastsrc)
            page.text("Segmentation taken from FAST output at ``%s``" % wsp.fastsrc)
            wsp.structural.csf_pv = Image("%s_pve_0" % wsp.fastsrc)
            wsp.structural.gm_pv = Image("%s_pve_1" % wsp.fastsrc)
            wsp.structural.wm_pv = Image("%s_pve_2" % wsp.fastsrc)
        elif wsp.structural.struc:
            wsp.log.write(" - Running FAST\n")
            page.text("FAST run to segment structural image")
            fast_result = fsl.fast(wsp.structural.brain, out=fsl.LOAD, log=wsp.fsllog)
            wsp.structural.csf_pv = fast_result["out_pve_0"]
            wsp.structural.gm_pv = fast_result["out_pve_1"]
            wsp.structural.wm_pv = fast_result["out_pve_2"]
            #wsp.bias_struc = fast_result["fast_bias"]
        else:
            raise ValueError("No structural data provided - cannot segment")

        if wsp.structural.csf_seg is not None:
            wsp.structural.csf_seg = Image((wsp.structural.csf_pv.data > 0.5).astype(np.int), header=wsp.structural.struc.header)
        if wsp.structural.gm_seg is not None:
            wsp.structural.gm_seg = Image((wsp.structural.gm_pv.data > 0.5).astype(np.int), header=wsp.structural.struc.header)
        if wsp.structural.wm_seg is not None:
            wsp.structural.wm_seg = Image((wsp.structural.wm_pv.data > 0.5).astype(np.int), header=wsp.structural.struc.header)

        page.heading("Segmentation image", level=1)
        page.text("CSF partial volume")
        page.image("csf_pv", LightboxImage(wsp.structural.csf_pv, bgimage=wsp.structural.brain))
        page.text("Grey matter partial volume")
        page.image("gm_pv", LightboxImage(wsp.structural.gm_pv, bgimage=wsp.structural.brain))
        page.text("White matter partial volume")
        page.image("wm_pv", LightboxImage(wsp.structural.wm_pv, bgimage=wsp.structural.brain))<|MERGE_RESOLUTION|>--- conflicted
+++ resolved
@@ -87,11 +87,6 @@
     """
     Segment the structural image
     """
-<<<<<<< HEAD
-    init(wsp)
-
-=======
->>>>>>> 187a72b0
     # Can override segmentation from user-specified maps
     wsp.structural.wm_seg = wsp.wm_seg
     wsp.structural.gm_seg = wsp.gm_seg
