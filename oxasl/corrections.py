--- conflicted
+++ resolved
@@ -53,383 +53,9 @@
 
     def groups(self, parser):
         ret = []
-<<<<<<< HEAD
         return ret
 
 def run(wsp):
-=======
-        g = IgnorableOptionGroup(parser, "Distortion correction using fieldmap")
-        g.add_option("--fmap", help="fieldmap image (in rad/s)", type="image")
-        g.add_option("--fmapmag", help="fieldmap magnitude image - wholehead extracted", type="image")
-        g.add_option("--fmapmagbrain", help="fieldmap magnitude image - brain extracted", type="image")
-        g.add_option("--nofmapreg", help="Do not perform registration of fmap to T1 (use if fmap already in T1-space)", action="store_true", default=False)
-        ret.append(g)
-
-        g = IgnorableOptionGroup(parser, "Distortion correction using phase-encode-reversed calibration image (TOPUP)")
-        g.add_option("--cblip", help="phase-encode-reversed (blipped) calibration image", type="image")
-        ret.append(g)
-
-        g = IgnorableOptionGroup(parser, "General distortion correction options")
-        g.add_option("--echospacing", help="Effective EPI echo spacing (sometimes called dwell time) - in seconds", type=float)
-        g.add_option("--pedir", help="Phase encoding direction, dir = x/y/z/-x/-y/-z")
-        g.add_option("--gdc-warp", "--gdcwarp", help="Additional warp image for gradient distortion correction - will be combined with fieldmap or TOPUP distortion correction", type="image")
-        ret.append(g)
-
-        g = IgnorableOptionGroup(parser, "Sensitivity correction")
-        g.add_option("--cref", help="Reference image for sensitivity correction", type="image")
-        g.add_option("--cact", help="Image from coil used for actual ASL acquisition (default: calibration image - only in longtr mode)", type="image")
-        g.add_option("--isen", help="User-supplied sensitivity correction in ASL space")
-        g.add_option("--senscorr-auto", "--senscorr", help="Apply automatic sensitivity correction using bias field from FAST", action="store_true", default=False)
-        g.add_option("--senscorr-off", help="Do not apply any sensitivity correction", action="store_true", default=False)
-        ret.append(g)
-
-        g = IgnorableOptionGroup(parser, "Partial volume correction (PVEc)")
-        g.add_option("--pvcorr", help="Apply PVEc using FAST estimates taken from --fslanat dir", action="store_true", default=False)
-        g.add_option("--surf-pvcorr", help="Apply PVEc using surface PV estimates. Requires --fslanat and --fsdir, not mutually exclusive with --pvcorr)", action="store_true", default=False)
-        g.add_option("--fsdir", help="Path to FreeSurfer subject directory for --surf-pvcorr", default=None)
-        g.add_option('--cores', help="Number of processor cores to use for --surf-pvcorr", type=int)
-        g.add_option("--pvgm", help="GM PV estimates in ASL space (apply PVEc only, don't estimate PVs)", type="image", default=None)
-        g.add_option("--pvwm", help="As above, WM PV estimates in ASL space", type="image", default=None)
-        ret.append(g)
-
-        return ret
-
-def single_volume(wsp, img, moco=True, discard_first=True):
-    """
-    Convert a potentially 4D image into a single 3D volume
-
-    :param moco: If True, perform basic motion correction
-    :param discard_first: If True, discard first volume if nvols > 1
-
-    """
-    if img is not None:
-        wsp.log.write(" - Pre-processing image: %s\n" % img.name)
-        if img.ndim == 4:
-            if discard_first and img.shape[3] > 1:
-                wsp.log.write("   - Removing first volume to ensure data is in steady state\n")
-                img = Image(img.data[..., 1:], header=img.header)
-
-            # Note that image may now be 3d if we have discarded a volume
-            if moco and img.ndim == 4 and img.shape[3] > 1:
-                if moco:
-                    wsp.log.write("   - Motion correcting\n")
-                    img = fsl.mcflirt(img, out=fsl.LOAD, log=wsp.fsllog)["out"]
-
-            if img.ndim == 4:
-                wsp.log.write("   - Taking mean across time axis\n")
-                img = Image(np.mean(img.data, axis=-1), header=img.header)
-
-        return img
-    else:
-        return None
-
-def get_cblip_correction(wsp):
-    """
-    Get the cblip based distortion correction warp
-
-    Required workspace attributes
-    -----------------------------
-
-     - ``calib`` : Calibration image
-     - ``cblip`` : Phase-encode-reversed calibration image
-     - ``echospacing`` :
-     - ``pedir`` :
-
-    Optional workspace attributes
-    -----------------------------
-
-    Updated workspace attributes
-    ----------------------------
-
-     - ``cblip_warp``    : CBLIP Distortion correction warp image
-
-    """
-    if wsp.topup is not None:
-        return
-    elif wsp.cblip is None:
-        wsp.log.write("\nNo CBLIP images provided for distortion correction\n")
-        return
-
-    wsp.sub("topup")
-    wsp.log.write("\nCalculating distortion Correction using TOPUP\n")
-
-    topup_params = {
-        "x"  : [[1, 0, 0, -99], [-1, 0, 0, -99]],
-        "-x" : [[-1, 0, 0, -99], [1, 0, 0, -99]],
-        "y"  : [[0, 1, 0, -99], [0, -1, 0, -99]],
-        "-y" : [[0, -1, 0, -99], [0, 1, 0, -99]],
-        "z"  : [[0, 0, 1, -99], [0, 0, -1, -99]],
-        "-z" : [[0, 0, -1, -99], [0, 0, 1, -99]],
-    }
-    dim_idx = {
-        "x"  : 0, "-x" : 0,
-        "y"  : 1, "-y" : 1,
-        "z"  : 2, "-z" : 2,
-    }
-    my_topup_params = np.array(topup_params[wsp.pedir], dtype=np.float)
-    dimsize = wsp.asldata.shape[dim_idx[wsp.pedir]]
-    my_topup_params[:, 3] = wsp.echospacing * (dimsize - 1)
-    wsp.topup.params = my_topup_params
-
-    # Run TOPUP to calculate correction
-    wsp.topup.calib_blipped = Image(np.stack((wsp.calib.data, wsp.cblip.data), axis=-1), header=wsp.calib.header)
-    topup_result = fsl.topup(imain=wsp.topup.calib_blipped, datain=wsp.topup.params, config="b02b0.cnf", out=fsl.LOAD, iout=fsl.LOAD, fout=fsl.LOAD, log=wsp.fsllog)
-    wsp.topup.fieldcoef, wsp.topup.movpar = topup_result["out_fieldcoef"], topup_result["out_movpar"]
-    wsp.topup.iout = topup_result["iout"]
-    wsp.topup.fout = topup_result["fout"]
-
-    page = wsp.report.page("topup")
-    page.heading("TOPUP distortion correction", level=0)
-    page.text("PE direction: %s" % wsp.pedir)
-    page.text("Echo spacing: %f s" % wsp.echospacing)
-    page.heading("Correction image", level=1)
-    for dim in range(3):
-        img = Image(wsp.topup.fieldcoef.data[..., dim], header=wsp.topup.fieldcoef.header)
-        page.text("Dimension %i" % dim)
-        page.image("fmap_warp%i" % dim, LightboxImage(img))
-
-def get_fieldmap_correction(wsp):
-    """
-    Get the fieldmap based distortion correction warp
-
-    Required workspace attributes
-    -----------------------------
-
-     - ``pwi``          : Perfusion weighted image (generated by preproc_asl)
-     - ``fmap``         : Fieldmap image
-     - ``fmapmag``      : Fieldmap magnitude image
-     - ``fmapmagbrain`` : Fieldmap magnitude brain image
-     - ``echospacing``  :
-     - ``pedir``        :
-
-    Optional workspace attributes
-    -----------------------------
-
-     - ``nofmapreg``       : If True assume fieldmap in structural space
-
-    Updated workspace attributes
-    ----------------------------
-
-     - ``fmap_warp``    : Fieldmap distortion correction warp image in ASL space
-    """
-    if wsp.fieldmap is not None:
-        return
-    elif wsp.fmap is None or wsp.fmapmag is None or wsp.fmapmagbrain is None:
-        wsp.log.write("\nNo fieldmap images for distortion correction\n")
-        return
-    elif wsp.pedir is None or wsp.echospacing is None:
-        wsp.log.write("\nWARNING: Fieldmap images supplied but pedir and echospacing required for distortion correction\n")
-        return
-
-    struc.segment(wsp)
-    wsp.sub("fieldmap")
-    wsp.log.write("\nCalculating distortion correction from fieldmap images using EPI_REG\n")
-
-    epi_reg_opts = {
-        "inweight" : wsp.inweight,
-        "init" : wsp.reg.asl2struc,
-        "fmap" : wsp.fmap,
-        "fmapmag" : wsp.fmapmag,
-        "fmapmagbrain" : wsp.fmapmagbrain,
-        "pedir" : wsp.pedir,
-        "echospacing" : wsp.echospacing,
-        "nofmapreg" : wsp.ifnone("nofmapreg", False),
-    }
-
-    # Windows can't run epi_reg as it's a batch script. Use our experimental python
-    # implementation but use the standard epi_reg on other platforms until the python
-    # version is better tested
-    if sys.platform.startswith("win"):
-        import oxasl.epi_reg as pyepi
-        result = pyepi.epi_reg(wsp, epi=wsp.reg.regfrom, **epi_reg_opts)
-    else:
-        result = epi_reg(epi=wsp.asldata.perf_weighted(), t1=wsp.structural.struc, t1brain=wsp.structural.brain, out=fsl.LOAD, wmseg=wsp.structural.wm_seg, log=wsp.fsllog, **epi_reg_opts)
-
-    wsp.fieldmap.warp_struc = result["out_warp"]
-    wsp.fieldmap.asl2struc = result["out"]
-    wsp.fieldmap.struc2asl = np.linalg.inv(wsp.fieldmap.asl2struc)
-
-    result = fsl.convertwarp(out=fsl.LOAD, ref=wsp.nativeref, warp1=wsp.fieldmap.warp_struc, postmat=wsp.fieldmap.struc2asl, rel=True, log=wsp.fsllog)
-    wsp.fieldmap.warp = result["out"]
-
-    page = wsp.report.page("fmap")
-    page.heading("Fieldmap distortion correction", level=0)
-    page.text("PE direction: %s" % wsp.pedir)
-    page.text("Echo spacing: %f s" % wsp.echospacing)
-    page.heading("Correction warps", level=1)
-    for dim in range(3):
-        img = Image(wsp.fieldmap.warp.data[..., dim], header=wsp.fieldmap.warp.header)
-        page.text("Dimension %i" % dim)
-        page.image("fmap_warp%i" % dim, LightboxImage(img))
-
-def get_motion_correction(wsp):
-    """
-    Calculate motion correction transforms for ASL data
-
-    Note simple motion correction of multi-volume calibration data is done in preprocessing.
-
-    The reference volume for motion correction is the calibration image, if supplied, or
-    otherwise the middle volume of the ASL data is used.
-
-    If the calibration image is used, the inverse of the middle ASL volume -> calibration
-    transform is applied to each transform matrix. This ensures that the middle volume of
-    the ASL data is unchanged and interpolation on the other volumes is also minimised.
-    In this case, all calibration images are also themselves transformed to bring them in
-    to ASL middle volume space.
-
-    Required workspace attributes
-    -----------------------------
-
-     - ``asldata`` : ASL data image
-
-    Optional workspace attributes
-    -----------------------------
-
-     - ``calib``    : Calibration image
-
-    Updated workspace attributes
-    ----------------------------
-
-     - ``asldata_mc_mats`` : Sequence of matrices giving motion correction transform for each ASL volume
-     - ``asl2calib``       : ASL->calibration image transformation
-     - ``calib2asl``       : Calibration->ASL image transformation
-    """
-    if wsp.moco is not None:
-        return
-    elif not wsp.mc:
-        wsp.log.write("\nNo motion correction\n")
-        return
-
-    reg.init(wsp)
-
-    wsp.sub("moco")
-    wsp.log.write("\nCalculating Motion Correction\n")
-    # If available, use the calibration image as reference since this will be most consistent if the data has a range
-    # of different TIs and background suppression etc. This also removes motion effects between asldata and calibration image
-    if wsp.input.regfrom is not None:
-        wsp.log.write(" - Using user-specified regfrom as reference\n")
-        ref_source = "User specified: %s" % (wsp.input.regfrom.name)
-        mcflirt_result = fsl.mcflirt(wsp.input.asldata, reffile=wsp.input.regfrom, out=fsl.LOAD, mats=fsl.LOAD, log=wsp.fsllog)
-        mats = [mcflirt_result[os.path.join("out.mat", "MAT_%04i" % vol)] for vol in range(wsp.asldata.shape[3])]
-    elif wsp.input.calib is not None:
-        wsp.log.write(" - Using calibration image as reference\n")
-        ref_source = "Calibration image"
-        wsp.moco.ref = single_volume(wsp, wsp.input.calib)
-        wsp.moco.input = wsp.input.asldata
-        mcflirt_result = fsl.mcflirt(wsp.moco.input, reffile=wsp.moco.ref, out=fsl.LOAD, mats=fsl.LOAD, log=wsp.fsllog)
-        mats = [mcflirt_result[os.path.join("out.mat", "MAT_%04i" % vol)] for vol in range(wsp.asldata.shape[3])]
-
-        # To reduce interpolation of the ASL data change the transformations so that we end up in the space of the central volume of asldata
-        wsp.reg.asl2calib = mats[int(float(len(mats))/2)]
-        wsp.reg.calib2asl = np.linalg.inv(wsp.reg.asl2calib)
-        mats = [np.dot(wsp.reg.calib2asl, mat) for mat in mats]
-
-        wsp.log.write("   ASL middle volume->Calib:\n%s\n" % str(wsp.reg.asl2calib))
-        wsp.log.write("   Calib->ASL middle volume:\n%s\n" % str(wsp.reg.calib2asl))
-    else:
-        wsp.log.write(" - Using ASL data middle volume as reference\n")
-        ref_source = "ASL data middle volume: %i" % int(float(wsp.asldata.shape[3])/2)
-        mcflirt_result = fsl.mcflirt(wsp.input.asldata, out=fsl.LOAD, mats=fsl.LOAD, log=wsp.fsllog)
-        mats = [mcflirt_result[os.path.join("out.mat", "MAT_%04i" % vol)] for vol in range(wsp.asldata.shape[3])]
-
-    # Convert motion correction matrices into single (4*nvols, 4) matrix - convenient for writing
-    # to file, and same form that applywarp expects
-    wsp.moco.mc_mats = np.concatenate(mats, axis=0)
-
-    page = wsp.report.page("moco")
-    page.heading("Motion correction", level=0)
-    page.heading("Reference volume", level=1)
-    page.text(ref_source)
-    page.heading("Motion parameters", level=1)
-    moco_params = [reg.get_motion_params(mat) for mat in mats]
-    trans = [p[0] for p in moco_params]
-    abstrans = np.fabs(trans)
-    rot = [p[1] for p in moco_params]
-    absrot = np.fabs(rot)
-    page.table([
-        ["Mean translation", "%.3g mm" % np.mean(trans)],
-        ["Translation std.dev.", "%.3g mm" % np.std(trans)],
-        ["Absolute maximum translation", "%.3g mm (volume %i)" % (np.max(abstrans), np.argmax(abstrans))],
-        ["Mean rotation", "%.3g \N{DEGREE SIGN}" % np.mean(rot)],
-        ["Rotation std.dev.", "%.3g \N{DEGREE SIGN}" % np.std(rot)],
-        ["Absolute maximum rotation", "%.3g \N{DEGREE SIGN} (volume %i)" % (np.max(absrot), np.argmax(absrot))],
-    ])
-    page.image("moco_trans", LineGraph(trans, "Volume number", "Translation (mm)"))
-    page.image("moco_rot", LineGraph(rot, "Volume number", "Rotation relative to reference (\N{DEGREE SIGN})"))
-
-def get_sensitivity_correction(wsp):
-    """
-    Get sensitivity correction image
-
-    Required workspace attributes
-    -----------------------------
-
-     - ``asldata`` : ASL data
-
-    Optional workspace attributes
-    -----------------------------
-
-     - ``isen`` : User supplied sensitivity image
-     - ``cact`` : Calibration image. Used in conjunction with ``cref`` to calculate sensitivity map
-     - ``calib`` : Calibration image. Used as alternative to cact provided ``mode`` is ``longtr``
-     - ``cref`` : Calibration reference image
-     - ``senscorr_auto`` : If True, automatically calculate sensitivity correction using FAST
-     - ``senscorr_off`` If True, do not apply sensitivity correction
-
-    Updated workspace attributes
-    ----------------------------
-
-     - ``sensitivity``    : Sensitivity correction image in ASL space
-    """
-    if wsp.senscorr is not None:
-        return
-
-    wsp.log.write("\nCalculating Sensitivity correction\n")
-    sensitivity = None
-    bias = None
-    if wsp.senscorr_off:
-        wsp.log.write(" - Sensitivity correction disabled\n")
-    elif wsp.isen is not None:
-        wsp.log.write(" - Sensitivity image supplied by user\n")
-        sensitivity = wsp.isen
-    elif wsp.cact is not None and wsp.cref is not None:
-        wsp.log.write(" - Sensitivity image calculated from calibration actual and reference images\n")
-        cref_data = np.copy(wsp.cref.data)
-        cref_data[cref_data == 0] = 1
-        sensitivity = Image(wsp.cact.data.astype(np.float) / cref_data, header=wsp.calib.header)
-    elif wsp.calib is not None and wsp.cref is not None:
-        if wsp.ifnone("mode", "longtr") != "longtr":
-            raise ValueError("Calibration reference image specified but calibration image was not in longtr mode - need to provided additional calibration image using the ASL coil")
-        wsp.log.write(" - Sensitivity image calculated from calibration and reference images\n")
-        cref_data = np.copy(wsp.cref.data)
-        cref_data[cref_data == 0] = 1
-        sensitivity = Image(wsp.calib.data.astype(np.float) / cref_data, header=wsp.calib.header)
-    elif wsp.senscorr_auto and wsp.structural.bias is not None:
-        struc.segment(wsp)
-        wsp.log.write(" - Sensitivity image calculated from bias field\n")
-        bias = reg.struc2asl(wsp, wsp.structural.bias)
-        sensitivity = Image(np.reciprocal(bias.data), header=bias.header)
-    else:
-        wsp.log.write(" - No source of sensitivity correction was found\n")
-
-    if sensitivity is not None:
-        sdata = sensitivity.data
-        sdata[sdata < 1e-12] = 1
-        sdata[np.isnan(sdata)] = 1
-        sdata[np.isinf(sdata)] = 1
-        wsp.sub("senscorr")
-        wsp.senscorr.sensitivity = Image(sdata, header=sensitivity.header)
-
-        page = wsp.report.page("sensitivity")
-        page.heading("Sensitivity correction", level=0)
-        page.heading("Sensitivity map", level=1)
-        page.image("sensitivity", LightboxImage(wsp.senscorr.sensitivity))
-
-    if bias is not None:
-        wsp.senscorr.bias = bias
-
-def apply_corrections(wsp):
->>>>>>> 87152bef
     """
     Apply distortion and motion corrections to ASL and calibration data
 
