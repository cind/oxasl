#!/bin/env python
"""
OXASL - Module which generates perfusion stats within various ROIs

Copyright (c) 2008-2020 Univerisity of Oxford
"""
import os
import sys
import argparse
import csv
import glob

import numpy as np
import scipy.stats
import pandas as pd

from fsl.data import atlases
from fsl.data.image import Image
import fsl.wrappers as fsl

from oxasl import reg
from oxasl.options import OptionCategory, OptionGroup

# This is the probability threshold below which we do not 
# consider a voxel relevant to GM/WM averages
PVE_THRESHOLD_BASE = 0.1

class Options(OptionCategory):
    """
    Options for region analysis
    """

    def __init__(self):
        OptionCategory.__init__(self, "region_analysis")

    def groups(self, parser):
        group = OptionGroup(parser, "Region analysis")
        group.add_option("--region-analysis", help="Perform region analysis", action="store_true", default=False)
        group.add_option("--roi-min-nvoxels", default=10, type=int,
                          help="Minimum number of relevant voxels required to report statistics")
        group.add_option("--gm-thresh", default=0.8, type=float,
                          help="Probability threshold for 'pure' grey matter")
        group.add_option("--wm-thresh", default=0.9, type=float,
                          help="Probability threshold for 'pure' white matter")
        #group.add_option("--roi-native", nargs="*", default=[],
        #                  help="Additional ROI as binarised mask in ASL space. The name of the ROI will be the stripped filename. May be specified multiple times")
        #group.add_option("--roi-struct", nargs="*", default=[],
        #                  help="Additional ROI as binarised mask in structural space. The name of the ROI will be the stripped filename. May be specified multiple times")
        #group.add_option("--roi-mni", nargs="*", default=[],
        #                  help="Additional ROI as binarised mask in MNI space. The name of the ROI will be the stripped filename. May be specified multiple times")
        group.add_option("--add-atlas-rois", action="store_true", default=False,
                          help="Add ROIs from Harvard-Oxford cortical/subcortical atlases")
        group.add_option("--save-mni-rois", action="store_true", default=False,
                          help="Save ROIs in MNI space")
        group.add_option("--save-native-rois", action="store_true", default=False,
                          help="Save ROIs in native (ASL) space")
        group.add_option("--save-native-masks", action="store_true", default=False,
                          help="Save binary masks in native (ASL) space")

        return [group, ]

def _addvar(f):
    """ Add an unused 'variance' parameter to a function which doesn't use it """
    def _f_with_var(val, var):
        return f(val)
    return _f_with_var

def mean_invvarweighted(val, var):
    """ Inverse variance weighted mean (i.e. precision weighted mean) """
    prec = 1 / var
    prec[~np.isfinite(prec)] = 0
    return np.sum(val * prec) / np.sum(prec)

def i2(val, var):
    """ I^2 Measure of heterogenaity """
    prec = 1 / var
    prec[~np.isfinite(prec)] = 0
    n = len(val)
    mu_bar = mean_invvarweighted(val, var)

    #out = []
    Q = np.sum(prec * (val - mu_bar)**2)
    if Q == 0:
        i2 = 0
    else:
        i2 = (Q-(n-1))/Q
    #H = np.sqrt(Q/(n - 1))

    # Negative values map to 0 (see https://www.ncbi.nlm.nih.gov/pmc/articles/PMC192859/)
    i2 = max(i2, 0)
    #tau2_DL = (Q - n + 1)/(sum(w) - sum([x**2 for x in w])/sum(w))
    #tau2_DL = max(0, tau2_DL)
    #out.extend([mu_bar,Q,H,I2,tau2_DL])

    #out = pd.DataFrame(out)
    #out['index']=['Weighted_Mean', 'Q', 'H', 'I2', 'tau2_DL']
    #out = out.set_index('index', drop=True)

    # Return I2 as an integer percentage
    return int(100*i2+0.5)

STATS_FNS = {
    "Mean" : _addvar(np.mean),
    "Std" : _addvar(np.std),
    "Median" : _addvar(np.median),
    "IQR" : _addvar(scipy.stats.iqr),
    "Precision-weighted mean" : mean_invvarweighted,
    "I2" : i2,
}

def get_stats(stats, img, var_img, roi, suffix="", ignore_nan=True, ignore_inf=True, min_nvoxels=10, mask=None):
    """
    Get a set of statistics for a 3D image within an roi

    :param img: 3D Numpy array
    :param roi: 3D Numpy array with same dimensions as img and boolean data type
    :param ignore_nan: Voxels with care NaN in img are ignored
    :param ignore_inf: Voxels which are infinite in img are ignored
    :param min_nvoxels: If the number of voxels in the ROI is less than this number
                       (after removing Nan and infinte values) no value will be returned

    :return: Mapping from name of statistic to value. This may be NaN or infinite depending
             on the input arguments. If the number of eligible voxels is less than min_nvoxels,
             None is returned (not NaN or zero).
    """
    if list(img.shape) != list(roi.shape):
        raise ValueError("Image must have same dimensions as ROI")
    if list(var_img.shape) != list(roi.shape):
        raise ValueError("Variance image must have same dimensions as ROI")
    if mask is not None and list(mask.shape) != list(roi.shape):
        raise ValueError("Mask must have same dimensions as ROI")

    effective_roi = roi
    if ignore_nan:
        effective_roi = np.logical_and(effective_roi, ~np.isnan(img))
    if ignore_inf:
        effective_roi = np.logical_and(effective_roi, np.isfinite(img))
    if mask is not None:
        effective_roi = np.logical_and(effective_roi, mask)

    sample_data = img[effective_roi]
    sample_var = var_img[effective_roi]
    # Variance should not be zero but sometimes is - maybe masking?
    sample_var[sample_var == 0] = 1e-6
    nvoxels = len(sample_data)
    stats["Nvoxels" + suffix] = nvoxels
    for stat, fn in STATS_FNS.items():
        if nvoxels < min_nvoxels:
            stats[stat + suffix] = None
        else:
            stats[stat + suffix] = fn(sample_data, sample_var)

def oxasl_add_roi(wsp, rois, name, roi_native, threshold, roi_struct=None, roi_mni=None):
    wsp.log.write(" - %s..." % name)
    rois.append({
        "name" : name,
        "roi_native" : roi_native,
        "mask_native" : Image((roi_native.data > threshold).astype(np.int), header=roi_native.header),
        "roi_struct" : roi_struct,
        "roi_mni" : roi_mni
    })
    wsp.log.write("DONE\n")

def oxasl_add_atlas(wsp, rois, atlas_name, resolution=2, threshold=0.5):
    """
    Get ROIs from an FSL atlas
    
    :param rois: Mapping from name to ROI array which will be updated
    :param mni2struc_warp: Warp image containing MNI->structural space warp
    :param struct2asl_mat: Matrix for struct->ASL transformation
    :param atlas_name: Name of the FSL atlas
    :param resolution: Resolution in mm
    :param threshold: Threshold for probabilistic atlases
    """
    wsp.log.write("\nAdding ROIs from standard atlas: %s (resolution=%imm, thresholding at %.2f)\n" % (atlas_name, resolution, threshold))
    registry = atlases.registry
    registry.rescanAtlases()
    desc = registry.getAtlasDescription(atlas_name)
    atlas = registry.loadAtlas(desc.atlasID, resolution=2)
    for label in desc.labels:
        roi_mni = atlas.get(label=label)
        roi_native = reg.change_space(wsp, roi_mni, "native")
        oxasl_add_roi(wsp, rois, label.name, roi_native, threshold=50, roi_mni=roi_mni)

def oxasl_perfusion_data(wsp):
    perfusion_data = [
        {
            "suffix" : "", 
<<<<<<< HEAD
            "f" : wsp.output.native.perfusion_calib,
            "var" :  wsp.output.native.perfusion_var_calib,
=======
            "f" : wsp.native.perfusion_calib,
            "var" :  wsp.native.perfusion_var_calib,
>>>>>>> 187a72b0
            "mask" : wsp.rois.mask.data,
        },
    ]
    if wsp.native.perfusion_wm_calib is not None:
        wsp.log.write(" - Found partial volume corrected results - will mask ROIs using 'base' GM/WM masks (threshold: %.2f)\n" % PVE_THRESHOLD_BASE)
        perfusion_data.extend([
            {
                "suffix" : "_gm", 
<<<<<<< HEAD
                "f" : wsp.output_pvcorr.native.perfusion_calib,
                "var" : wsp.output_pvcorr.native.perfusion_var_calib,
=======
                "f" : wsp.native.perfusion_calib,
                "var" : wsp.native.perfusion_var_calib,
>>>>>>> 187a72b0
                "mask" : np.logical_and(wsp.rois.mask.data, wsp.structural.gm_pv_asl.data > PVE_THRESHOLD_BASE),
            },
            {
                "suffix" : "_wm", 
<<<<<<< HEAD
                "f" : wsp.output_pvcorr.native.pvcorr.perfusion_wm_calib,
                "var" : wsp.output_pvcorr.native.perfusion_wm_var_calib,
=======
                "f" : wsp.native.perfusion_wm_calib,
                "var" : wsp.native.perfusion_wm_var_calib,
>>>>>>> 187a72b0
                "mask" : np.logical_and(wsp.rois.mask.data, wsp.structural.wm_pv_asl.data > PVE_THRESHOLD_BASE),
            },
        ])
    else:
        wsp.log.write(" - No partial volume corrected results - will mask ROIs using 'pure' GM/WM masks (PVE thresholds: %.2f / %.2f)\n" % (wsp.gm_thresh, wsp.wm_thresh))
        perfusion_data.extend([
            {
                "suffix" : "_gm",
<<<<<<< HEAD
                "f" : wsp.output.native.perfusion_calib,
                "var" :  wsp.output.native.perfusion_var_calib,
=======
                "f" : wsp.native.perfusion_calib,
                "var" :  wsp.native.perfusion_var_calib,
>>>>>>> 187a72b0
                "mask" : np.logical_and(wsp.rois.mask.data, wsp.structural.gm_pv_asl.data > wsp.gm_thresh),
            },
            {
                "suffix" : "_wm",
<<<<<<< HEAD
                "f" : wsp.output.native.perfusion_calib,
                "var" :  wsp.output.native.perfusion_var_calib,
=======
                "f" : wsp.native.perfusion_calib,
                "var" :  wsp.native.perfusion_var_calib,
>>>>>>> 187a72b0
                "mask" : np.logical_and(wsp.rois.mask.data, wsp.structural.wm_pv_asl.data > wsp.wm_thresh),
            },
        ])
    return perfusion_data

def run(wsp):
    """ Entry point for OXASL """
    if not wsp.region_analysis:
        return

    if wsp.pvwm is not None:
        wsp.structural.wm_pv_asl = wsp.pvwm
    else:
        wsp.structural.wm_pv_asl = reg.change_space(wsp, wsp.structural.wm_pv, "native")

    if wsp.pvwm is not None:
        wsp.structural.gm_pv_asl = wsp.pvgm
    else:
        wsp.structural.gm_pv_asl = reg.change_space(wsp, wsp.structural.gm_pv, "native")
    
    wsp.gm_thresh, wsp.wm_thresh = wsp.ifnone("gm_thresh", 0.8), wsp.ifnone("wm_thresh", 0.9)

    wsp.log.write("\nRegionwise analysis\n")

    wsp.log.write("\nLoading perfusion images\n")
    perfusion_data = oxasl_perfusion_data(wsp)
    
    rois = []
    wsp.log.write("\nLoading generic ROIs\n")
    oxasl_add_roi(wsp, rois, "10%+GM", wsp.structural.gm_pv_asl, 0.1)
    oxasl_add_roi(wsp, rois, "10%+WM", wsp.structural.wm_pv_asl, 0.1)
    oxasl_add_roi(wsp, rois, "%i%%+GM" % (wsp.gm_thresh*100), wsp.structural.gm_pv_asl, wsp.gm_thresh)
    oxasl_add_roi(wsp, rois, "%i%%+WM" % (wsp.wm_thresh*100), wsp.structural.wm_pv_asl, wsp.wm_thresh)
    
    # Add ROIs from standard atlases
    oxasl_add_atlas(wsp, rois, "harvardoxford-cortical", threshold=0.5)
    oxasl_add_atlas(wsp, rois, "harvardoxford-subcortical", threshold=0.5)

    # Get stats in each ROI. Add name to stats dict to make TSV output easier
    wsp.log.write("\nGetting stats - minimum of %i voxels to report in region\n" % wsp.roi_min_nvoxels)
    for item in perfusion_data:
        stats = []
        for roi in rois:
            roi_stats = {"name" : roi["name"]}
            get_stats(roi_stats, item["f"].data, item["var"].data, roi["mask_native"].data, mask=item["mask"], min_nvoxels=wsp.roi_min_nvoxels)
            stats.append(roi_stats)
            columns = list(roi_stats.keys())

        setattr(wsp, "roi_stats%s" % item["suffix"], pd.DataFrame(stats, columns=columns))

    # Save output masks/PVE maps
    for roi in rois:
        fname = roi["name"].replace(" ", "_").replace(",", "").lower()
        if wsp.save_native_rois and "roi_native" in roi:
            setattr(wsp, fname, roi["roi_native"])
        if wsp.save_native_masks and "mask_native" in roi:
            setattr(wsp, fname, roi["mask_native"])
        if wsp.save_mni_rois and "roi_mni" in roi:
            setattr(wsp, fname, roi["roi_mni"])

    wsp.log.write("\nDONE\n")<|MERGE_RESOLUTION|>--- conflicted
+++ resolved
@@ -186,13 +186,8 @@
     perfusion_data = [
         {
             "suffix" : "", 
-<<<<<<< HEAD
-            "f" : wsp.output.native.perfusion_calib,
-            "var" :  wsp.output.native.perfusion_var_calib,
-=======
             "f" : wsp.native.perfusion_calib,
             "var" :  wsp.native.perfusion_var_calib,
->>>>>>> 187a72b0
             "mask" : wsp.rois.mask.data,
         },
     ]
@@ -201,24 +196,14 @@
         perfusion_data.extend([
             {
                 "suffix" : "_gm", 
-<<<<<<< HEAD
-                "f" : wsp.output_pvcorr.native.perfusion_calib,
-                "var" : wsp.output_pvcorr.native.perfusion_var_calib,
-=======
                 "f" : wsp.native.perfusion_calib,
                 "var" : wsp.native.perfusion_var_calib,
->>>>>>> 187a72b0
                 "mask" : np.logical_and(wsp.rois.mask.data, wsp.structural.gm_pv_asl.data > PVE_THRESHOLD_BASE),
             },
             {
                 "suffix" : "_wm", 
-<<<<<<< HEAD
-                "f" : wsp.output_pvcorr.native.pvcorr.perfusion_wm_calib,
-                "var" : wsp.output_pvcorr.native.perfusion_wm_var_calib,
-=======
                 "f" : wsp.native.perfusion_wm_calib,
                 "var" : wsp.native.perfusion_wm_var_calib,
->>>>>>> 187a72b0
                 "mask" : np.logical_and(wsp.rois.mask.data, wsp.structural.wm_pv_asl.data > PVE_THRESHOLD_BASE),
             },
         ])
@@ -227,24 +212,14 @@
         perfusion_data.extend([
             {
                 "suffix" : "_gm",
-<<<<<<< HEAD
-                "f" : wsp.output.native.perfusion_calib,
-                "var" :  wsp.output.native.perfusion_var_calib,
-=======
                 "f" : wsp.native.perfusion_calib,
                 "var" :  wsp.native.perfusion_var_calib,
->>>>>>> 187a72b0
                 "mask" : np.logical_and(wsp.rois.mask.data, wsp.structural.gm_pv_asl.data > wsp.gm_thresh),
             },
             {
                 "suffix" : "_wm",
-<<<<<<< HEAD
-                "f" : wsp.output.native.perfusion_calib,
-                "var" :  wsp.output.native.perfusion_var_calib,
-=======
                 "f" : wsp.native.perfusion_calib,
                 "var" :  wsp.native.perfusion_var_calib,
->>>>>>> 187a72b0
                 "mask" : np.logical_and(wsp.rois.mask.data, wsp.structural.wm_pv_asl.data > wsp.wm_thresh),
             },
         ])
